# This file is automatically @generated by Cargo.
# It is not intended for manual editing.
version = 3

[[package]]
name = "aluvm"
version = "0.10.5"
source = "registry+https://github.com/rust-lang/crates.io-index"
checksum = "49fd60657e5d59425e897145c167b2250238aaeaa825a6741249d120b87871bf"
dependencies = [
 "amplify",
 "baid58",
 "getrandom",
 "half",
 "paste",
 "ripemd",
 "serde",
 "sha2",
 "strict_encoding",
 "strict_types",
 "wasm-bindgen",
]

[[package]]
name = "amplify"
version = "4.0.1"
source = "registry+https://github.com/rust-lang/crates.io-index"
checksum = "4707ab08f19a25ba492cbf61713591b7f022b54ee188f35457e6de22f367df4a"
dependencies = [
 "amplify_apfloat",
 "amplify_derive 3.0.1",
 "amplify_num",
 "amplify_syn",
 "ascii",
 "serde",
 "serde_json",
 "serde_yaml",
 "stringly_conversions",
 "toml 0.5.11",
 "wasm-bindgen",
]

[[package]]
name = "amplify_apfloat"
version = "0.2.0"
source = "registry+https://github.com/rust-lang/crates.io-index"
checksum = "f5b7f29fad2a3def5dfbfed0da85b886eb927a18fe0296c06e39880b7a96db05"
dependencies = [
 "amplify_num",
 "bitflags",
]

[[package]]
name = "amplify_derive"
version = "3.0.1"
source = "registry+https://github.com/rust-lang/crates.io-index"
checksum = "c87df0f28e6eb1f2d355f29ba6793fa9ca643967528609608d5cbd70bd68f9d1"
dependencies = [
 "amplify_syn",
 "proc-macro2",
 "quote",
 "syn 1.0.109",
]

[[package]]
name = "amplify_derive"
version = "4.0.0-alpha.6"
source = "registry+https://github.com/rust-lang/crates.io-index"
checksum = "01c4835e964725149d7961ec5af2ca1302f6f68c8c738b4acb06185f596c3333"
dependencies = [
 "amplify_syn",
 "proc-macro2",
 "quote",
 "syn 1.0.109",
]

[[package]]
name = "amplify_num"
version = "0.5.0"
source = "registry+https://github.com/rust-lang/crates.io-index"
checksum = "ddce3bc63e807ea02065e8d8b702695f3d302ae4158baddff8b0ce5c73947251"
dependencies = [
 "serde",
]

[[package]]
name = "amplify_syn"
version = "2.0.1"
source = "registry+https://github.com/rust-lang/crates.io-index"
checksum = "7736fb8d473c0d83098b5bac44df6a561e20470375cd8bcae30516dc889fd62a"
dependencies = [
 "proc-macro2",
 "quote",
 "syn 1.0.109",
]

[[package]]
name = "android-tzdata"
version = "0.1.1"
source = "registry+https://github.com/rust-lang/crates.io-index"
checksum = "e999941b234f3131b00bc13c22d06e8c5ff726d1b6318ac7eb276997bbb4fef0"

[[package]]
name = "android_system_properties"
version = "0.1.5"
source = "registry+https://github.com/rust-lang/crates.io-index"
checksum = "819e7219dbd41043ac279b19830f2efc897156490d7fd6ea916720117ee66311"
dependencies = [
 "libc",
]

[[package]]
name = "arrayref"
version = "0.3.7"
source = "registry+https://github.com/rust-lang/crates.io-index"
checksum = "6b4930d2cb77ce62f89ee5d5289b4ac049559b1c45539271f5ed4fdc7db34545"

[[package]]
name = "arrayvec"
version = "0.7.4"
source = "registry+https://github.com/rust-lang/crates.io-index"
checksum = "96d30a06541fbafbc7f82ed10c06164cfbd2c401138f6addd8404629c4b16711"

[[package]]
name = "ascii"
version = "1.1.0"
source = "registry+https://github.com/rust-lang/crates.io-index"
checksum = "d92bec98840b8f03a5ff5413de5293bfcd8bf96467cf5452609f939ec6f5de16"
dependencies = [
 "serde",
]

[[package]]
name = "autocfg"
version = "1.1.0"
source = "registry+https://github.com/rust-lang/crates.io-index"
checksum = "d468802bab17cbc0cc575e9b053f41e72aa36bfa6b7f55e3529ffa43161b97fa"

[[package]]
name = "baid58"
version = "0.4.4"
source = "registry+https://github.com/rust-lang/crates.io-index"
checksum = "bc0585242d87ed976e05db6ae86a0f771f140104a4b6c91b4c3e43b9b2357486"
dependencies = [
 "base58",
 "blake3",
 "mnemonic",
 "sha2",
]

[[package]]
name = "base58"
version = "0.2.0"
source = "registry+https://github.com/rust-lang/crates.io-index"
checksum = "6107fe1be6682a68940da878d9e9f5e90ca5745b3dec9fd1bb393c8777d4f581"

[[package]]
name = "base64"
version = "0.13.1"
source = "registry+https://github.com/rust-lang/crates.io-index"
checksum = "9e1b586273c5702936fe7b7d6896644d8be71e6314cfe09d3167c95f712589e8"

[[package]]
name = "base64"
version = "0.21.2"
source = "registry+https://github.com/rust-lang/crates.io-index"
checksum = "604178f6c5c21f02dc555784810edfb88d34ac2c73b2eae109655649ee73ce3d"

[[package]]
name = "base85"
version = "2.0.0"
source = "registry+https://github.com/rust-lang/crates.io-index"
checksum = "36915bbaca237c626689b5bd14d02f2ba7a5a359d30a2a08be697392e3718079"
dependencies = [
 "thiserror",
]

[[package]]
name = "bech32"
version = "0.9.1"
source = "registry+https://github.com/rust-lang/crates.io-index"
checksum = "d86b93f97252c47b41663388e6d155714a9d0c398b99f1005cbc5f978b29f445"

[[package]]
name = "bitcoin-private"
version = "0.1.0"
source = "registry+https://github.com/rust-lang/crates.io-index"
checksum = "73290177011694f38ec25e165d0387ab7ea749a4b81cd4c80dae5988229f7a57"

[[package]]
name = "bitcoin_hashes"
version = "0.12.0"
source = "registry+https://github.com/rust-lang/crates.io-index"
checksum = "5d7066118b13d4b20b23645932dfb3a81ce7e29f95726c2036fa33cd7b092501"
dependencies = [
 "bitcoin-private",
]

[[package]]
name = "bitflags"
version = "1.3.2"
source = "registry+https://github.com/rust-lang/crates.io-index"
checksum = "bef38d45163c2f1dde094a7dfd33ccf595c92905c8f8f4fdc18d06fb1037718a"

[[package]]
name = "blake3"
version = "1.4.1"
source = "registry+https://github.com/rust-lang/crates.io-index"
checksum = "199c42ab6972d92c9f8995f086273d25c42fc0f7b2a1fcefba465c1352d25ba5"
dependencies = [
 "arrayref",
 "arrayvec",
 "cc",
 "cfg-if",
 "constant_time_eq",
 "digest",
]

[[package]]
name = "block-buffer"
version = "0.10.4"
source = "registry+https://github.com/rust-lang/crates.io-index"
checksum = "3078c7629b62d3f0439517fa394996acacc5cbc91c5a20d8c658e77abd503a71"
dependencies = [
 "generic-array",
]

[[package]]
name = "bp-core"
version = "0.10.9"
source = "registry+https://github.com/rust-lang/crates.io-index"
checksum = "accdf591895f370bb02f0e332b5a26d6124354b058801ef4b155d781ed4eb0d0"
dependencies = [
 "amplify",
 "bp-dbc",
 "bp-primitives",
 "bp-seals",
 "commit_verify",
 "serde",
 "single_use_seals",
 "strict_encoding",
 "strict_types",
]

[[package]]
name = "bp-dbc"
version = "0.10.9"
source = "registry+https://github.com/rust-lang/crates.io-index"
checksum = "bfc6323f4f8c78e4d001c2e4edf176f04f5fb41c319ed9e27431ab34f25c1750"
dependencies = [
 "amplify",
 "base85",
 "bp-primitives",
 "commit_verify",
 "secp256k1",
 "serde",
 "strict_encoding",
]

[[package]]
name = "bp-primitives"
<<<<<<< HEAD
version = "0.10.6"
source = "git+https://github.com/BP-WG/bp-core?branch=primitives#0d9814ed72fbcfb84bd06bb3c07d23bc32058feb"
=======
version = "0.10.7"
source = "registry+https://github.com/rust-lang/crates.io-index"
checksum = "b450c7dc09b5379d52c0a7980e5041339dea9753b5810afd397d67480d29b605"
>>>>>>> 8563369f
dependencies = [
 "amplify",
 "commit_verify",
 "secp256k1",
 "serde",
 "strict_encoding",
 "strict_types",
]

[[package]]
name = "bp-seals"
version = "0.10.9"
source = "registry+https://github.com/rust-lang/crates.io-index"
checksum = "980cb7c5e1bebba10dc65c7c192ba58d254dfb3db7abb7ff10159886c35a17ba"
dependencies = [
 "amplify",
 "baid58",
 "bp-dbc",
 "bp-primitives",
 "commit_verify",
 "rand",
 "serde",
 "single_use_seals",
 "strict_encoding",
]

[[package]]
name = "bp-std"
version = "0.11.0"
source = "git+https://github.com/BP-WG/bp-std#2784561b5e4ebf0e8c979b8516636e78ae72ab8a"
dependencies = [
 "amplify",
 "bech32",
 "bitcoin_hashes",
 "bp-primitives",
]

[[package]]
name = "bumpalo"
version = "3.13.0"
source = "registry+https://github.com/rust-lang/crates.io-index"
checksum = "a3e2c3daef883ecc1b5d58c15adae93470a91d425f3532ba1695849656af3fc1"

[[package]]
name = "byteorder"
version = "1.4.3"
source = "registry+https://github.com/rust-lang/crates.io-index"
checksum = "14c189c53d098945499cdfa7ecc63567cf3886b3332b312a5b4585d8d3a6a610"

[[package]]
name = "cc"
version = "1.0.79"
source = "registry+https://github.com/rust-lang/crates.io-index"
checksum = "50d30906286121d95be3d479533b458f87493b30a4b5f79a607db8f5d11aa91f"

[[package]]
name = "cfg-if"
version = "1.0.0"
source = "registry+https://github.com/rust-lang/crates.io-index"
checksum = "baf1de4339761588bc0619e3cbc0120ee582ebb74b53b4efbf79117bd2da40fd"

[[package]]
name = "chrono"
version = "0.4.26"
source = "registry+https://github.com/rust-lang/crates.io-index"
checksum = "ec837a71355b28f6556dbd569b37b3f363091c0bd4b2e735674521b4c5fd9bc5"
dependencies = [
 "android-tzdata",
 "iana-time-zone",
 "js-sys",
 "num-traits",
 "serde",
 "time 0.1.45",
 "wasm-bindgen",
 "winapi",
]

[[package]]
name = "commit_encoding_derive"
version = "0.10.0"
source = "registry+https://github.com/rust-lang/crates.io-index"
checksum = "00033f14d67c4169d588f085ea2faeb7b610cf03a74d42ea09eeba31abef2047"
dependencies = [
 "amplify",
 "amplify_syn",
 "proc-macro2",
 "quote",
 "syn 1.0.109",
]

[[package]]
name = "commit_verify"
version = "0.10.5"
source = "registry+https://github.com/rust-lang/crates.io-index"
checksum = "caa8114b3ff20947176c8cbfd1e84e56649501eed4e33ba9205c70374b2615ae"
dependencies = [
 "amplify",
 "commit_encoding_derive",
 "rand",
 "serde",
 "sha2",
 "strict_encoding",
 "strict_types",
]

[[package]]
name = "console_error_panic_hook"
version = "0.1.7"
source = "registry+https://github.com/rust-lang/crates.io-index"
checksum = "a06aeb73f470f66dcdbf7223caeebb85984942f22f1adb2a088cf9668146bbbc"
dependencies = [
 "cfg-if",
 "wasm-bindgen",
]

[[package]]
name = "constant_time_eq"
version = "0.3.0"
source = "registry+https://github.com/rust-lang/crates.io-index"
checksum = "f7144d30dcf0fafbce74250a3963025d8d52177934239851c917d29f1df280c2"

[[package]]
name = "core-foundation-sys"
version = "0.8.4"
source = "registry+https://github.com/rust-lang/crates.io-index"
checksum = "e496a50fda8aacccc86d7529e2c1e0892dbd0f898a6b5645b5561b89c3210efa"

[[package]]
name = "cpufeatures"
version = "0.2.9"
source = "registry+https://github.com/rust-lang/crates.io-index"
checksum = "a17b76ff3a4162b0b27f354a0c87015ddad39d35f9c0c36607a3bdd175dde1f1"
dependencies = [
 "libc",
]

[[package]]
name = "crunchy"
version = "0.2.2"
source = "registry+https://github.com/rust-lang/crates.io-index"
checksum = "7a81dae078cea95a014a339291cec439d2f232ebe854a9d672b796c6afafa9b7"

[[package]]
name = "crypto-common"
version = "0.1.6"
source = "registry+https://github.com/rust-lang/crates.io-index"
checksum = "1bfb12502f3fc46cca1bb51ac28df9d618d813cdc3d2f25b9fe775a34af26bb3"
dependencies = [
 "generic-array",
 "typenum",
]

[[package]]
name = "darling"
version = "0.20.3"
source = "registry+https://github.com/rust-lang/crates.io-index"
checksum = "0209d94da627ab5605dcccf08bb18afa5009cfbef48d8a8b7d7bdbc79be25c5e"
dependencies = [
 "darling_core",
 "darling_macro",
]

[[package]]
name = "darling_core"
version = "0.20.3"
source = "registry+https://github.com/rust-lang/crates.io-index"
checksum = "177e3443818124b357d8e76f53be906d60937f0d3a90773a664fa63fa253e621"
dependencies = [
 "fnv",
 "ident_case",
 "proc-macro2",
 "quote",
 "strsim",
 "syn 2.0.28",
]

[[package]]
name = "darling_macro"
version = "0.20.3"
source = "registry+https://github.com/rust-lang/crates.io-index"
checksum = "836a9bbc7ad63342d6d6e7b815ccab164bc77a2d95d84bc3117a8c0d5c98e2d5"
dependencies = [
 "darling_core",
 "quote",
 "syn 2.0.28",
]

[[package]]
name = "deranged"
version = "0.3.6"
source = "registry+https://github.com/rust-lang/crates.io-index"
checksum = "8810e7e2cf385b1e9b50d68264908ec367ba642c96d02edfe61c39e88e2a3c01"
dependencies = [
 "serde",
]

[[package]]
name = "digest"
version = "0.10.7"
source = "registry+https://github.com/rust-lang/crates.io-index"
checksum = "9ed9a281f7bc9b7576e61468ba615a66a5c8cfdff42420a70aa82701a3b1e292"
dependencies = [
 "block-buffer",
 "crypto-common",
 "subtle",
]

[[package]]
name = "equivalent"
version = "1.0.1"
source = "registry+https://github.com/rust-lang/crates.io-index"
checksum = "5443807d6dff69373d433ab9ef5378ad8df50ca6298caf15de6e52e24aaf54d5"

[[package]]
name = "fluent-uri"
version = "0.1.4"
source = "registry+https://github.com/rust-lang/crates.io-index"
checksum = "17c704e9dbe1ddd863da1e6ff3567795087b1eb201ce80d8fa81162e1516500d"
dependencies = [
 "bitflags",
]

[[package]]
name = "fnv"
version = "1.0.7"
source = "registry+https://github.com/rust-lang/crates.io-index"
checksum = "3f9eec918d3f24069decb9af1554cad7c880e2da24a9afd88aca000531ab82c1"

[[package]]
name = "generic-array"
version = "0.14.7"
source = "registry+https://github.com/rust-lang/crates.io-index"
checksum = "85649ca51fd72272d7821adaf274ad91c288277713d9c18820d8499a7ff69e9a"
dependencies = [
 "typenum",
 "version_check",
]

[[package]]
name = "getrandom"
version = "0.2.10"
source = "registry+https://github.com/rust-lang/crates.io-index"
checksum = "be4136b2a15dd319360be1c07d9933517ccf0be8f16bf62a3bee4f0d618df427"
dependencies = [
 "cfg-if",
 "js-sys",
 "libc",
 "wasi 0.11.0+wasi-snapshot-preview1",
 "wasm-bindgen",
]

[[package]]
name = "half"
version = "2.2.1"
source = "registry+https://github.com/rust-lang/crates.io-index"
checksum = "02b4af3693f1b705df946e9fe5631932443781d0aabb423b62fcd4d73f6d2fd0"
dependencies = [
 "crunchy",
]

[[package]]
name = "hashbrown"
version = "0.12.3"
source = "registry+https://github.com/rust-lang/crates.io-index"
checksum = "8a9ee70c43aaf417c914396645a0fa852624801b24ebb7ae78fe8272889ac888"

[[package]]
name = "hashbrown"
version = "0.14.0"
source = "registry+https://github.com/rust-lang/crates.io-index"
checksum = "2c6201b9ff9fd90a5a3bac2e56a830d0caa509576f0e503818ee82c181b3437a"

[[package]]
name = "heck"
version = "0.4.1"
source = "registry+https://github.com/rust-lang/crates.io-index"
checksum = "95505c38b4572b2d910cecb0281560f54b440a19336cbbcb27bf6ce6adc6f5a8"

[[package]]
name = "hex"
version = "0.4.3"
source = "registry+https://github.com/rust-lang/crates.io-index"
checksum = "7f24254aa9a54b5c858eaee2f5bccdb46aaf0e486a595ed5fd8f86ba55232a70"

[[package]]
name = "iana-time-zone"
version = "0.1.57"
source = "registry+https://github.com/rust-lang/crates.io-index"
checksum = "2fad5b825842d2b38bd206f3e81d6957625fd7f0a361e345c30e01a0ae2dd613"
dependencies = [
 "android_system_properties",
 "core-foundation-sys",
 "iana-time-zone-haiku",
 "js-sys",
 "wasm-bindgen",
 "windows",
]

[[package]]
name = "iana-time-zone-haiku"
version = "0.1.2"
source = "registry+https://github.com/rust-lang/crates.io-index"
checksum = "f31827a206f56af32e590ba56d5d2d085f558508192593743f16b2306495269f"
dependencies = [
 "cc",
]

[[package]]
name = "ident_case"
version = "1.0.1"
source = "registry+https://github.com/rust-lang/crates.io-index"
checksum = "b9e0384b61958566e926dc50660321d12159025e767c18e043daf26b70104c39"

[[package]]
name = "indexmap"
version = "1.9.3"
source = "registry+https://github.com/rust-lang/crates.io-index"
checksum = "bd070e393353796e801d209ad339e89596eb4c8d430d18ede6a1cced8fafbd99"
dependencies = [
 "autocfg",
 "hashbrown 0.12.3",
 "serde",
]

[[package]]
name = "indexmap"
version = "2.0.0"
source = "registry+https://github.com/rust-lang/crates.io-index"
checksum = "d5477fe2230a79769d8dc68e0eabf5437907c0457a5614a9e8dddb67f65eb65d"
dependencies = [
 "equivalent",
 "hashbrown 0.14.0",
]

[[package]]
name = "itoa"
version = "1.0.9"
source = "registry+https://github.com/rust-lang/crates.io-index"
checksum = "af150ab688ff2122fcef229be89cb50dd66af9e01a4ff320cc137eecc9bacc38"

[[package]]
name = "js-sys"
version = "0.3.64"
source = "registry+https://github.com/rust-lang/crates.io-index"
checksum = "c5f195fe497f702db0f318b07fdd68edb16955aed830df8363d837542f8f935a"
dependencies = [
 "wasm-bindgen",
]

[[package]]
name = "lazy_static"
version = "1.4.0"
source = "registry+https://github.com/rust-lang/crates.io-index"
checksum = "e2abad23fbc42b3700f2f279844dc832adb2b2eb069b2df918f455c4e18cc646"

[[package]]
name = "libc"
version = "0.2.147"
source = "registry+https://github.com/rust-lang/crates.io-index"
checksum = "b4668fb0ea861c1df094127ac5f1da3409a82116a4ba74fca2e58ef927159bb3"

[[package]]
name = "log"
version = "0.4.19"
source = "registry+https://github.com/rust-lang/crates.io-index"
checksum = "b06a4cde4c0f271a446782e3eff8de789548ce57dbc8eca9292c27f4a42004b4"

[[package]]
name = "memchr"
version = "2.5.0"
source = "registry+https://github.com/rust-lang/crates.io-index"
checksum = "2dffe52ecf27772e601905b7522cb4ef790d2cc203488bbd0e2fe85fcb74566d"

[[package]]
name = "mime"
version = "0.3.17"
source = "registry+https://github.com/rust-lang/crates.io-index"
checksum = "6877bb514081ee2a7ff5ef9de3281f14a4dd4bceac4c09388074a6b5df8a139a"

[[package]]
name = "mnemonic"
version = "1.0.1"
source = "registry+https://github.com/rust-lang/crates.io-index"
checksum = "29fae0e4c0b155d3b019a7cbc27abe4a90e15c06814d27889ce9f5f44e2faf77"
dependencies = [
 "byteorder",
 "lazy_static",
]

[[package]]
name = "num-traits"
version = "0.2.16"
source = "registry+https://github.com/rust-lang/crates.io-index"
checksum = "f30b0abd723be7e2ffca1272140fac1a2f084c77ec3e123c192b66af1ee9e6c2"
dependencies = [
 "autocfg",
]

[[package]]
name = "once_cell"
version = "1.18.0"
source = "registry+https://github.com/rust-lang/crates.io-index"
checksum = "dd8b5dd2ae5ed71462c540258bedcb51965123ad7e7ccf4b9a8cafaa4a63576d"

[[package]]
name = "paste"
version = "1.0.14"
source = "registry+https://github.com/rust-lang/crates.io-index"
checksum = "de3145af08024dea9fa9914f381a17b8fc6034dfb00f3a84013f7ff43f29ed4c"

[[package]]
name = "percent-encoding"
version = "2.3.0"
source = "registry+https://github.com/rust-lang/crates.io-index"
checksum = "9b2a4787296e9989611394c33f193f676704af1686e70b8f8033ab5ba9a35a94"

[[package]]
name = "ppv-lite86"
version = "0.2.17"
source = "registry+https://github.com/rust-lang/crates.io-index"
checksum = "5b40af805b3121feab8a3c29f04d8ad262fa8e0561883e7653e024ae4479e6de"

[[package]]
name = "proc-macro2"
version = "1.0.66"
source = "registry+https://github.com/rust-lang/crates.io-index"
checksum = "18fb31db3f9bddb2ea821cde30a9f70117e3f119938b5ee630b7403aa6e2ead9"
dependencies = [
 "unicode-ident",
]

[[package]]
name = "quote"
version = "1.0.32"
source = "registry+https://github.com/rust-lang/crates.io-index"
checksum = "50f3b39ccfb720540debaa0164757101c08ecb8d326b15358ce76a62c7e85965"
dependencies = [
 "proc-macro2",
]

[[package]]
name = "rand"
version = "0.8.5"
source = "registry+https://github.com/rust-lang/crates.io-index"
checksum = "34af8d1a0e25924bc5b7c43c079c942339d8f0a8b57c39049bef581b46327404"
dependencies = [
 "libc",
 "rand_chacha",
 "rand_core",
]

[[package]]
name = "rand_chacha"
version = "0.3.1"
source = "registry+https://github.com/rust-lang/crates.io-index"
checksum = "e6c10a63a0fa32252be49d21e7709d4d4baf8d231c2dbce1eaa8141b9b127d88"
dependencies = [
 "ppv-lite86",
 "rand_core",
]

[[package]]
name = "rand_core"
version = "0.6.4"
source = "registry+https://github.com/rust-lang/crates.io-index"
checksum = "ec0be4795e2f6a28069bec0b5ff3e2ac9bafc99e6a9a7dc3547996c5c816922c"
dependencies = [
 "getrandom",
]

[[package]]
name = "rgb-core"
version = "0.10.7"
source = "registry+https://github.com/rust-lang/crates.io-index"
checksum = "4208ae00f665554fa9195c0d54e7627f70b3202490e9549c26f731eda4922943"
dependencies = [
 "aluvm",
 "amplify",
 "baid58",
 "bp-core",
 "commit_verify",
 "getrandom",
 "mime",
 "secp256k1-zkp",
 "serde",
 "single_use_seals",
 "strict_encoding",
 "strict_types",
 "wasm-bindgen",
]

[[package]]
<<<<<<< HEAD
name = "rgb-invoice"
version = "0.11.0-alpha"
=======
name = "rgb-std"
version = "0.10.7"
>>>>>>> 8563369f
dependencies = [
 "amplify",
 "baid58",
 "bp-std",
 "chrono",
 "fluent-uri",
 "getrandom",
 "indexmap 2.0.0",
 "percent-encoding",
 "rand",
 "rgb-std",
 "strict_encoding",
 "wasm-bindgen",
 "wasm-bindgen-test",
]

[[package]]
<<<<<<< HEAD
name = "rgb-std"
version = "0.11.0-alpha"
=======
name = "rgb-wallet"
version = "0.10.7"
>>>>>>> 8563369f
dependencies = [
 "amplify",
 "baid58",
 "base85",
 "bp-core",
 "chrono",
 "commit_verify",
 "getrandom",
 "rand",
 "rgb-core",
 "serde",
 "strict_encoding",
 "strict_types",
 "wasm-bindgen",
 "wasm-bindgen-test",
]

[[package]]
name = "rgb-stl"
version = "0.11.0-alpha"
dependencies = [
 "rgb-std",
 "strict_types",
]

[[package]]
name = "ripemd"
version = "0.1.3"
source = "registry+https://github.com/rust-lang/crates.io-index"
checksum = "bd124222d17ad93a644ed9d011a40f4fb64aa54275c08cc216524a9ea82fb09f"
dependencies = [
 "digest",
]

[[package]]
name = "ryu"
version = "1.0.15"
source = "registry+https://github.com/rust-lang/crates.io-index"
checksum = "1ad4cc8da4ef723ed60bced201181d83791ad433213d8c24efffda1eec85d741"

[[package]]
name = "scoped-tls"
version = "1.0.1"
source = "registry+https://github.com/rust-lang/crates.io-index"
checksum = "e1cf6437eb19a8f4a6cc0f7dca544973b0b78843adbfeb3683d1a94a0024a294"

[[package]]
name = "secp256k1"
version = "0.27.0"
source = "registry+https://github.com/rust-lang/crates.io-index"
checksum = "25996b82292a7a57ed3508f052cfff8640d38d32018784acd714758b43da9c8f"
dependencies = [
 "rand",
 "secp256k1-sys",
 "serde",
]

[[package]]
name = "secp256k1-sys"
version = "0.8.1"
source = "registry+https://github.com/rust-lang/crates.io-index"
checksum = "70a129b9e9efbfb223753b9163c4ab3b13cff7fd9c7f010fbac25ab4099fa07e"
dependencies = [
 "cc",
]

[[package]]
name = "secp256k1-zkp"
version = "0.8.0"
source = "registry+https://github.com/rust-lang/crates.io-index"
checksum = "3c07a95044ad86d2bfde4bb9bc99728aad3b311aa4fabea9db3b670846224186"
dependencies = [
 "bitcoin-private",
 "rand",
 "secp256k1",
 "secp256k1-zkp-sys",
 "serde",
]

[[package]]
name = "secp256k1-zkp-sys"
version = "0.8.1"
source = "registry+https://github.com/rust-lang/crates.io-index"
checksum = "d03ab1ca75a18e1899e8d9b8d28b5998ae1ddcb42fec5956769718543293c723"
dependencies = [
 "cc",
 "secp256k1-sys",
]

[[package]]
name = "serde"
version = "1.0.180"
source = "registry+https://github.com/rust-lang/crates.io-index"
checksum = "0ea67f183f058fe88a4e3ec6e2788e003840893b91bac4559cabedd00863b3ed"
dependencies = [
 "serde_derive",
]

[[package]]
name = "serde_derive"
version = "1.0.180"
source = "registry+https://github.com/rust-lang/crates.io-index"
checksum = "24e744d7782b686ab3b73267ef05697159cc0e5abbed3f47f9933165e5219036"
dependencies = [
 "proc-macro2",
 "quote",
 "syn 2.0.28",
]

[[package]]
name = "serde_json"
version = "1.0.104"
source = "registry+https://github.com/rust-lang/crates.io-index"
checksum = "076066c5f1078eac5b722a31827a8832fe108bed65dfa75e233c89f8206e976c"
dependencies = [
 "itoa",
 "ryu",
 "serde",
]

[[package]]
name = "serde_spanned"
version = "0.6.3"
source = "registry+https://github.com/rust-lang/crates.io-index"
checksum = "96426c9936fd7a0124915f9185ea1d20aa9445cc9821142f0a73bc9207a2e186"
dependencies = [
 "serde",
]

[[package]]
name = "serde_str_helpers"
version = "0.1.2"
source = "registry+https://github.com/rust-lang/crates.io-index"
checksum = "b744a7c94f2f3785496af33a0d93857dfc0c521e25c38e993e9c5bb45f09c841"
dependencies = [
 "serde",
 "serde_derive",
]

[[package]]
name = "serde_with"
version = "2.3.3"
source = "registry+https://github.com/rust-lang/crates.io-index"
checksum = "07ff71d2c147a7b57362cead5e22f772cd52f6ab31cfcd9edcd7f6aeb2a0afbe"
dependencies = [
 "base64 0.13.1",
 "chrono",
 "hex",
 "indexmap 1.9.3",
 "serde",
 "serde_json",
 "serde_with_macros",
 "time 0.3.24",
]

[[package]]
name = "serde_with_macros"
version = "2.3.3"
source = "registry+https://github.com/rust-lang/crates.io-index"
checksum = "881b6f881b17d13214e5d494c939ebab463d01264ce1811e9d4ac3a882e7695f"
dependencies = [
 "darling",
 "proc-macro2",
 "quote",
 "syn 2.0.28",
]

[[package]]
name = "serde_yaml"
version = "0.9.25"
source = "registry+https://github.com/rust-lang/crates.io-index"
checksum = "1a49e178e4452f45cb61d0cd8cebc1b0fafd3e41929e996cef79aa3aca91f574"
dependencies = [
 "indexmap 2.0.0",
 "itoa",
 "ryu",
 "serde",
 "unsafe-libyaml",
]

[[package]]
name = "sha2"
version = "0.10.7"
source = "registry+https://github.com/rust-lang/crates.io-index"
checksum = "479fb9d862239e610720565ca91403019f2f00410f1864c5aa7479b950a76ed8"
dependencies = [
 "cfg-if",
 "cpufeatures",
 "digest",
]

[[package]]
name = "single_use_seals"
version = "0.10.0"
source = "registry+https://github.com/rust-lang/crates.io-index"
checksum = "7ae7f7cb6a68cfc99674a70a47ab790c6ede965107cd0823ed814b5e73b3bee2"
dependencies = [
 "amplify_derive 4.0.0-alpha.6",
]

[[package]]
name = "strict_encoding"
version = "2.5.0"
source = "registry+https://github.com/rust-lang/crates.io-index"
checksum = "23b1c91b79e62afc09025d828fa0b8dbf4105513de38f126a017919c09bca472"
dependencies = [
 "amplify",
 "half",
 "serde",
 "strict_encoding_derive",
]

[[package]]
name = "strict_encoding_derive"
version = "2.0.0"
source = "registry+https://github.com/rust-lang/crates.io-index"
checksum = "4f5adae55367464f5a229bfd539682c94f870b98a220be6e61dc43f85d612e7e"
dependencies = [
 "amplify_syn",
 "heck",
 "proc-macro2",
 "quote",
 "syn 1.0.109",
]

[[package]]
name = "strict_types"
version = "1.6.0"
source = "registry+https://github.com/rust-lang/crates.io-index"
checksum = "d8a6654c43ed02891b249730856ad6b866fd85d1008aad51b30bd68812798427"
dependencies = [
 "amplify",
 "baid58",
 "base64 0.21.2",
 "half",
 "indexmap 1.9.3",
 "serde",
 "serde_json",
 "serde_with",
 "serde_yaml",
 "sha2",
 "strict_encoding",
 "toml 0.7.6",
]

[[package]]
name = "stringly_conversions"
version = "0.1.1"
source = "registry+https://github.com/rust-lang/crates.io-index"
checksum = "ff63080f492dd4d289ffcaed8d7ece38adfb423db910eb342c0e04d409536a7a"
dependencies = [
 "paste",
 "serde_str_helpers",
]

[[package]]
name = "strsim"
version = "0.10.0"
source = "registry+https://github.com/rust-lang/crates.io-index"
checksum = "73473c0e59e6d5812c5dfe2a064a6444949f089e20eec9a2e5506596494e4623"

[[package]]
name = "subtle"
version = "2.5.0"
source = "registry+https://github.com/rust-lang/crates.io-index"
checksum = "81cdd64d312baedb58e21336b31bc043b77e01cc99033ce76ef539f78e965ebc"

[[package]]
name = "syn"
version = "1.0.109"
source = "registry+https://github.com/rust-lang/crates.io-index"
checksum = "72b64191b275b66ffe2469e8af2c1cfe3bafa67b529ead792a6d0160888b4237"
dependencies = [
 "proc-macro2",
 "quote",
 "unicode-ident",
]

[[package]]
name = "syn"
version = "2.0.28"
source = "registry+https://github.com/rust-lang/crates.io-index"
checksum = "04361975b3f5e348b2189d8dc55bc942f278b2d482a6a0365de5bdd62d351567"
dependencies = [
 "proc-macro2",
 "quote",
 "unicode-ident",
]

[[package]]
name = "thiserror"
version = "1.0.44"
source = "registry+https://github.com/rust-lang/crates.io-index"
checksum = "611040a08a0439f8248d1990b111c95baa9c704c805fa1f62104b39655fd7f90"
dependencies = [
 "thiserror-impl",
]

[[package]]
name = "thiserror-impl"
version = "1.0.44"
source = "registry+https://github.com/rust-lang/crates.io-index"
checksum = "090198534930841fab3a5d1bb637cde49e339654e606195f8d9c76eeb081dc96"
dependencies = [
 "proc-macro2",
 "quote",
 "syn 2.0.28",
]

[[package]]
name = "time"
version = "0.1.45"
source = "registry+https://github.com/rust-lang/crates.io-index"
checksum = "1b797afad3f312d1c66a56d11d0316f916356d11bd158fbc6ca6389ff6bf805a"
dependencies = [
 "libc",
 "wasi 0.10.0+wasi-snapshot-preview1",
 "winapi",
]

[[package]]
name = "time"
version = "0.3.24"
source = "registry+https://github.com/rust-lang/crates.io-index"
checksum = "b79eabcd964882a646b3584543ccabeae7869e9ac32a46f6f22b7a5bd405308b"
dependencies = [
 "deranged",
 "itoa",
 "serde",
 "time-core",
 "time-macros",
]

[[package]]
name = "time-core"
version = "0.1.1"
source = "registry+https://github.com/rust-lang/crates.io-index"
checksum = "7300fbefb4dadc1af235a9cef3737cea692a9d97e1b9cbcd4ebdae6f8868e6fb"

[[package]]
name = "time-macros"
version = "0.2.11"
source = "registry+https://github.com/rust-lang/crates.io-index"
checksum = "eb71511c991639bb078fd5bf97757e03914361c48100d52878b8e52b46fb92cd"
dependencies = [
 "time-core",
]

[[package]]
name = "toml"
version = "0.5.11"
source = "registry+https://github.com/rust-lang/crates.io-index"
checksum = "f4f7f0dd8d50a853a531c426359045b1998f04219d88799810762cd4ad314234"
dependencies = [
 "serde",
]

[[package]]
name = "toml"
version = "0.7.6"
source = "registry+https://github.com/rust-lang/crates.io-index"
checksum = "c17e963a819c331dcacd7ab957d80bc2b9a9c1e71c804826d2f283dd65306542"
dependencies = [
 "serde",
 "serde_spanned",
 "toml_datetime",
 "toml_edit",
]

[[package]]
name = "toml_datetime"
version = "0.6.3"
source = "registry+https://github.com/rust-lang/crates.io-index"
checksum = "7cda73e2f1397b1262d6dfdcef8aafae14d1de7748d66822d3bfeeb6d03e5e4b"
dependencies = [
 "serde",
]

[[package]]
name = "toml_edit"
version = "0.19.14"
source = "registry+https://github.com/rust-lang/crates.io-index"
checksum = "f8123f27e969974a3dfba720fdb560be359f57b44302d280ba72e76a74480e8a"
dependencies = [
 "indexmap 2.0.0",
 "serde",
 "serde_spanned",
 "toml_datetime",
 "winnow",
]

[[package]]
name = "typenum"
version = "1.16.0"
source = "registry+https://github.com/rust-lang/crates.io-index"
checksum = "497961ef93d974e23eb6f433eb5fe1b7930b659f06d12dec6fc44a8f554c0bba"

[[package]]
name = "unicode-ident"
version = "1.0.11"
source = "registry+https://github.com/rust-lang/crates.io-index"
checksum = "301abaae475aa91687eb82514b328ab47a211a533026cb25fc3e519b86adfc3c"

[[package]]
name = "unsafe-libyaml"
version = "0.2.9"
source = "registry+https://github.com/rust-lang/crates.io-index"
checksum = "f28467d3e1d3c6586d8f25fa243f544f5800fec42d97032474e17222c2b75cfa"

[[package]]
name = "version_check"
version = "0.9.4"
source = "registry+https://github.com/rust-lang/crates.io-index"
checksum = "49874b5167b65d7193b8aba1567f5c7d93d001cafc34600cee003eda787e483f"

[[package]]
name = "wasi"
version = "0.10.0+wasi-snapshot-preview1"
source = "registry+https://github.com/rust-lang/crates.io-index"
checksum = "1a143597ca7c7793eff794def352d41792a93c481eb1042423ff7ff72ba2c31f"

[[package]]
name = "wasi"
version = "0.11.0+wasi-snapshot-preview1"
source = "registry+https://github.com/rust-lang/crates.io-index"
checksum = "9c8d87e72b64a3b4db28d11ce29237c246188f4f51057d65a7eab63b7987e423"

[[package]]
name = "wasm-bindgen"
version = "0.2.87"
source = "registry+https://github.com/rust-lang/crates.io-index"
checksum = "7706a72ab36d8cb1f80ffbf0e071533974a60d0a308d01a5d0375bf60499a342"
dependencies = [
 "cfg-if",
 "wasm-bindgen-macro",
]

[[package]]
name = "wasm-bindgen-backend"
version = "0.2.87"
source = "registry+https://github.com/rust-lang/crates.io-index"
checksum = "5ef2b6d3c510e9625e5fe6f509ab07d66a760f0885d858736483c32ed7809abd"
dependencies = [
 "bumpalo",
 "log",
 "once_cell",
 "proc-macro2",
 "quote",
 "syn 2.0.28",
 "wasm-bindgen-shared",
]

[[package]]
name = "wasm-bindgen-futures"
version = "0.4.37"
source = "registry+https://github.com/rust-lang/crates.io-index"
checksum = "c02dbc21516f9f1f04f187958890d7e6026df8d16540b7ad9492bc34a67cea03"
dependencies = [
 "cfg-if",
 "js-sys",
 "wasm-bindgen",
 "web-sys",
]

[[package]]
name = "wasm-bindgen-macro"
version = "0.2.87"
source = "registry+https://github.com/rust-lang/crates.io-index"
checksum = "dee495e55982a3bd48105a7b947fd2a9b4a8ae3010041b9e0faab3f9cd028f1d"
dependencies = [
 "quote",
 "wasm-bindgen-macro-support",
]

[[package]]
name = "wasm-bindgen-macro-support"
version = "0.2.87"
source = "registry+https://github.com/rust-lang/crates.io-index"
checksum = "54681b18a46765f095758388f2d0cf16eb8d4169b639ab575a8f5693af210c7b"
dependencies = [
 "proc-macro2",
 "quote",
 "syn 2.0.28",
 "wasm-bindgen-backend",
 "wasm-bindgen-shared",
]

[[package]]
name = "wasm-bindgen-shared"
version = "0.2.87"
source = "registry+https://github.com/rust-lang/crates.io-index"
checksum = "ca6ad05a4870b2bf5fe995117d3728437bd27d7cd5f06f13c17443ef369775a1"

[[package]]
name = "wasm-bindgen-test"
version = "0.3.37"
source = "registry+https://github.com/rust-lang/crates.io-index"
checksum = "6e6e302a7ea94f83a6d09e78e7dc7d9ca7b186bc2829c24a22d0753efd680671"
dependencies = [
 "console_error_panic_hook",
 "js-sys",
 "scoped-tls",
 "wasm-bindgen",
 "wasm-bindgen-futures",
 "wasm-bindgen-test-macro",
]

[[package]]
name = "wasm-bindgen-test-macro"
version = "0.3.37"
source = "registry+https://github.com/rust-lang/crates.io-index"
checksum = "ecb993dd8c836930ed130e020e77d9b2e65dd0fbab1b67c790b0f5d80b11a575"
dependencies = [
 "proc-macro2",
 "quote",
]

[[package]]
name = "web-sys"
version = "0.3.64"
source = "registry+https://github.com/rust-lang/crates.io-index"
checksum = "9b85cbef8c220a6abc02aefd892dfc0fc23afb1c6a426316ec33253a3877249b"
dependencies = [
 "js-sys",
 "wasm-bindgen",
]

[[package]]
name = "winapi"
version = "0.3.9"
source = "registry+https://github.com/rust-lang/crates.io-index"
checksum = "5c839a674fcd7a98952e593242ea400abe93992746761e38641405d28b00f419"
dependencies = [
 "winapi-i686-pc-windows-gnu",
 "winapi-x86_64-pc-windows-gnu",
]

[[package]]
name = "winapi-i686-pc-windows-gnu"
version = "0.4.0"
source = "registry+https://github.com/rust-lang/crates.io-index"
checksum = "ac3b87c63620426dd9b991e5ce0329eff545bccbbb34f3be09ff6fb6ab51b7b6"

[[package]]
name = "winapi-x86_64-pc-windows-gnu"
version = "0.4.0"
source = "registry+https://github.com/rust-lang/crates.io-index"
checksum = "712e227841d057c1ee1cd2fb22fa7e5a5461ae8e48fa2ca79ec42cfc1931183f"

[[package]]
name = "windows"
version = "0.48.0"
source = "registry+https://github.com/rust-lang/crates.io-index"
checksum = "e686886bc078bc1b0b600cac0147aadb815089b6e4da64016cbd754b6342700f"
dependencies = [
 "windows-targets",
]

[[package]]
name = "windows-targets"
version = "0.48.1"
source = "registry+https://github.com/rust-lang/crates.io-index"
checksum = "05d4b17490f70499f20b9e791dcf6a299785ce8af4d709018206dc5b4953e95f"
dependencies = [
 "windows_aarch64_gnullvm",
 "windows_aarch64_msvc",
 "windows_i686_gnu",
 "windows_i686_msvc",
 "windows_x86_64_gnu",
 "windows_x86_64_gnullvm",
 "windows_x86_64_msvc",
]

[[package]]
name = "windows_aarch64_gnullvm"
version = "0.48.0"
source = "registry+https://github.com/rust-lang/crates.io-index"
checksum = "91ae572e1b79dba883e0d315474df7305d12f569b400fcf90581b06062f7e1bc"

[[package]]
name = "windows_aarch64_msvc"
version = "0.48.0"
source = "registry+https://github.com/rust-lang/crates.io-index"
checksum = "b2ef27e0d7bdfcfc7b868b317c1d32c641a6fe4629c171b8928c7b08d98d7cf3"

[[package]]
name = "windows_i686_gnu"
version = "0.48.0"
source = "registry+https://github.com/rust-lang/crates.io-index"
checksum = "622a1962a7db830d6fd0a69683c80a18fda201879f0f447f065a3b7467daa241"

[[package]]
name = "windows_i686_msvc"
version = "0.48.0"
source = "registry+https://github.com/rust-lang/crates.io-index"
checksum = "4542c6e364ce21bf45d69fdd2a8e455fa38d316158cfd43b3ac1c5b1b19f8e00"

[[package]]
name = "windows_x86_64_gnu"
version = "0.48.0"
source = "registry+https://github.com/rust-lang/crates.io-index"
checksum = "ca2b8a661f7628cbd23440e50b05d705db3686f894fc9580820623656af974b1"

[[package]]
name = "windows_x86_64_gnullvm"
version = "0.48.0"
source = "registry+https://github.com/rust-lang/crates.io-index"
checksum = "7896dbc1f41e08872e9d5e8f8baa8fdd2677f29468c4e156210174edc7f7b953"

[[package]]
name = "windows_x86_64_msvc"
version = "0.48.0"
source = "registry+https://github.com/rust-lang/crates.io-index"
checksum = "1a515f5799fe4961cb532f983ce2b23082366b898e52ffbce459c86f67c8378a"

[[package]]
name = "winnow"
version = "0.5.2"
source = "registry+https://github.com/rust-lang/crates.io-index"
checksum = "8bd122eb777186e60c3fdf765a58ac76e41c582f1f535fbf3314434c6b58f3f7"
dependencies = [
 "memchr",
]<|MERGE_RESOLUTION|>--- conflicted
+++ resolved
@@ -259,14 +259,9 @@
 
 [[package]]
 name = "bp-primitives"
-<<<<<<< HEAD
-version = "0.10.6"
-source = "git+https://github.com/BP-WG/bp-core?branch=primitives#0d9814ed72fbcfb84bd06bb3c07d23bc32058feb"
-=======
 version = "0.10.7"
 source = "registry+https://github.com/rust-lang/crates.io-index"
 checksum = "b450c7dc09b5379d52c0a7980e5041339dea9753b5810afd397d67480d29b605"
->>>>>>> 8563369f
 dependencies = [
  "amplify",
  "commit_verify",
@@ -759,13 +754,8 @@
 ]
 
 [[package]]
-<<<<<<< HEAD
 name = "rgb-invoice"
 version = "0.11.0-alpha"
-=======
-name = "rgb-std"
-version = "0.10.7"
->>>>>>> 8563369f
 dependencies = [
  "amplify",
  "baid58",
@@ -783,13 +773,8 @@
 ]
 
 [[package]]
-<<<<<<< HEAD
 name = "rgb-std"
 version = "0.11.0-alpha"
-=======
-name = "rgb-wallet"
-version = "0.10.7"
->>>>>>> 8563369f
 dependencies = [
  "amplify",
  "baid58",
